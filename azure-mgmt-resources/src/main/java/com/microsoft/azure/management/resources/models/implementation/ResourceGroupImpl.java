--- conflicted
+++ resolved
@@ -130,10 +130,6 @@
 
     @Override
     public <T extends ResourceConnector> T resourcesInGroup(T.Builder<T> adapterBuilder) {
-<<<<<<< HEAD
-        return adapterBuilder.create(this.serviceClient.getCredentials(), this);
-=======
         return adapterBuilder.create(this.serviceClient.getCredentials(), this.serviceClient.getSubscriptionId(), this);
->>>>>>> a5ea8b33
     }
 }