--- conflicted
+++ resolved
@@ -316,10 +316,7 @@
     <module>./azure-mgmt-redis</module>
     <module>./azure-mgmt-search</module>
     <module>./azure-mgmt-batch</module>
-<<<<<<< HEAD
     <module>./azure-mgmt-trafficmanager</module>
-=======
     <module>./azure-mgmt-sql</module>
->>>>>>> ab9c6763
   </modules>
 </project>