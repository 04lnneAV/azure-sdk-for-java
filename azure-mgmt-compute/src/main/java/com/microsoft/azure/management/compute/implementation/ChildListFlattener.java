--- conflicted
+++ resolved
@@ -3,10 +3,6 @@
  * Licensed under the MIT License. See License.txt in the project root for
  * license information.
  */
-<<<<<<< HEAD
-=======
-
->>>>>>> 2f6be21a
 package com.microsoft.azure.management.compute.implementation;
 
 import com.microsoft.azure.CloudException;
@@ -20,7 +16,7 @@
 import java.util.List;
 
 /**
- * {@link ChildListFlattener} that can take a paged list of parents and flatten their child lists
+ * ChildListFlattener that can take a paged list of parents and flatten their child lists
  * as a single lazy paged list.
  *
  * @param <ParentT> the type of parent paged list item
