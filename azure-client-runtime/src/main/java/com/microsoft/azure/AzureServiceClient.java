/**
 * Copyright (c) Microsoft Corporation. All rights reserved.
 * Licensed under the MIT License. See License.txt in the project root for
 * license information.
 */

package com.microsoft.azure;

import com.google.common.hash.Hashing;
import com.microsoft.azure.credentials.AzureTokenCredentials;
import com.microsoft.azure.serializer.AzureJacksonAdapter;
<<<<<<< HEAD
import com.microsoft.azure.v2.policy.AzureTokenCredentialsPolicy;
=======
import com.microsoft.azure.v2.AzureTokenCredentialsHandler;
>>>>>>> 5ae811d8
import com.microsoft.rest.RestClient;
import com.microsoft.rest.ServiceClient;
import com.microsoft.rest.credentials.ServiceClientCredentials;
import com.microsoft.rest.v2.http.ChannelHandlerConfig;
import com.microsoft.rest.v2.http.HttpClient;
<<<<<<< HEAD
import com.microsoft.rest.v2.http.HttpRequest;
import com.microsoft.rest.v2.http.HttpResponse;
import com.microsoft.rest.v2.policy.RequestPolicy;
import com.microsoft.rest.v2.policy.RequestPolicyChain;
import com.microsoft.rest.v2.http.RxNettyAdapter;
import com.microsoft.rest.v2.policy.UseOtherHostPolicy;
import io.netty.channel.ChannelHandler;
import okhttp3.OkHttpClient;
import retrofit2.Retrofit;
import rx.Single;
=======
import com.microsoft.rest.v2.http.RxNettyAdapter;
import io.netty.channel.ChannelHandler;
import okhttp3.OkHttpClient;
import retrofit2.Retrofit;
>>>>>>> 5ae811d8
import rx.functions.Func0;

import java.net.NetworkInterface;
import java.util.Enumeration;

/**
 * ServiceClient is the abstraction for accessing REST operations and their payload data types.
 */
public abstract class AzureServiceClient extends ServiceClient {
    protected AzureServiceClient(String baseUrl, ServiceClientCredentials credentials) {
        this(baseUrl, credentials, new OkHttpClient.Builder(), new Retrofit.Builder());
    }

    /**
     * Initializes a new instance of the ServiceClient class.
     *
     * @param baseUrl the service base uri
     * @param credentials the credentials
     * @param clientBuilder the http client builder
     * @param restBuilder the retrofit rest client builder
     */
    protected AzureServiceClient(String baseUrl, ServiceClientCredentials credentials, OkHttpClient.Builder clientBuilder, Retrofit.Builder restBuilder) {
        this(new RestClient.Builder(clientBuilder, restBuilder)
                .withBaseUrl(baseUrl)
                .withCredentials(credentials)
                .withSerializerAdapter(new AzureJacksonAdapter())
                .withResponseBuilderFactory(new AzureResponseBuilder.Factory())
                .build());
    }

    /**
     * Initializes a new instance of the ServiceClient class.
     *
     * @param restClient the REST client
     */
    protected AzureServiceClient(RestClient restClient) {
        super(restClient);
<<<<<<< HEAD

        final AzureTokenCredentials credentials = (AzureTokenCredentials) restClient().credentials();
        // TODO: tests, refactoring-- less hacky way of getting credentials
        final RxNettyAdapter rxnClient = new RxNettyAdapter();
        rpHttpClient = new RequestPolicyChain(new AzureTokenCredentialsPolicy.Factory(credentials), new RequestPolicy.Factory() {
            @Override
            public RequestPolicy create(RequestPolicy next) {
                return new RequestPolicy() {
                    @Override
                    public Single<HttpResponse> sendAsync(HttpRequest request) {
                        return rxnClient.sendAsync(request);
                    }
                };
            }
        });
=======
        rpHttpClient = new RxNettyAdapter(new ChannelHandlerConfig(new Func0<ChannelHandler>() {
            @Override
            public ChannelHandler call() {
                return new AzureTokenCredentialsHandler((AzureTokenCredentials) AzureServiceClient.this.restClient().credentials());
            }
        }, true));
>>>>>>> 5ae811d8
    }

    private final HttpClient rpHttpClient;
    /**
     * @return the RestProxy HTTP client.
     */
<<<<<<< HEAD
    public HttpClient rpHttpClient() {
=======
    public HttpClient httpClient() {
>>>>>>> 5ae811d8
        return rpHttpClient;
    }

    /**
     * The default User-Agent header. Override this method to override the user agent.
     *
     * @return the user agent string.
     */
    public String userAgent() {
        return String.format("Azure-SDK-For-Java/%s OS:%s MacAddressHash:%s Java:%s",
                getClass().getPackage().getImplementationVersion(),
                OS,
                MAC_ADDRESS_HASH,
                JAVA_VERSION);
    }

    private static final String MAC_ADDRESS_HASH;
    private static final String OS;
    private static final String JAVA_VERSION;

    static {
        OS = System.getProperty("os.name") + "/" + System.getProperty("os.version");
        String macAddress = "Unknown";
        try {
            Enumeration<NetworkInterface> networks = NetworkInterface.getNetworkInterfaces();
            while (networks.hasMoreElements()) {
                NetworkInterface network = networks.nextElement();
                byte[] mac = network.getHardwareAddress();

                if (mac != null) {
                    macAddress = Hashing.sha256().hashBytes(mac).toString();
                    break;
                }
            }
        } catch (Throwable t) {
            // It's okay ignore mac address hash telemetry
        }
        MAC_ADDRESS_HASH = macAddress;
        String version = System.getProperty("java.version");
        JAVA_VERSION = version != null ? version : "Unknown";
    }
}<|MERGE_RESOLUTION|>--- conflicted
+++ resolved
@@ -9,17 +9,12 @@
 import com.google.common.hash.Hashing;
 import com.microsoft.azure.credentials.AzureTokenCredentials;
 import com.microsoft.azure.serializer.AzureJacksonAdapter;
-<<<<<<< HEAD
 import com.microsoft.azure.v2.policy.AzureTokenCredentialsPolicy;
-=======
-import com.microsoft.azure.v2.AzureTokenCredentialsHandler;
->>>>>>> 5ae811d8
 import com.microsoft.rest.RestClient;
 import com.microsoft.rest.ServiceClient;
 import com.microsoft.rest.credentials.ServiceClientCredentials;
 import com.microsoft.rest.v2.http.ChannelHandlerConfig;
 import com.microsoft.rest.v2.http.HttpClient;
-<<<<<<< HEAD
 import com.microsoft.rest.v2.http.HttpRequest;
 import com.microsoft.rest.v2.http.HttpResponse;
 import com.microsoft.rest.v2.policy.RequestPolicy;
@@ -30,12 +25,6 @@
 import okhttp3.OkHttpClient;
 import retrofit2.Retrofit;
 import rx.Single;
-=======
-import com.microsoft.rest.v2.http.RxNettyAdapter;
-import io.netty.channel.ChannelHandler;
-import okhttp3.OkHttpClient;
-import retrofit2.Retrofit;
->>>>>>> 5ae811d8
 import rx.functions.Func0;
 
 import java.net.NetworkInterface;
@@ -73,12 +62,11 @@
      */
     protected AzureServiceClient(RestClient restClient) {
         super(restClient);
-<<<<<<< HEAD
 
         final AzureTokenCredentials credentials = (AzureTokenCredentials) restClient().credentials();
         // TODO: tests, refactoring-- less hacky way of getting credentials
         final RxNettyAdapter rxnClient = new RxNettyAdapter();
-        rpHttpClient = new RequestPolicyChain(new AzureTokenCredentialsPolicy.Factory(credentials), new RequestPolicy.Factory() {
+        httpClient = new RequestPolicyChain(new AzureTokenCredentialsPolicy.Factory(credentials), new RequestPolicy.Factory() {
             @Override
             public RequestPolicy create(RequestPolicy next) {
                 return new RequestPolicy() {
@@ -89,26 +77,14 @@
                 };
             }
         });
-=======
-        rpHttpClient = new RxNettyAdapter(new ChannelHandlerConfig(new Func0<ChannelHandler>() {
-            @Override
-            public ChannelHandler call() {
-                return new AzureTokenCredentialsHandler((AzureTokenCredentials) AzureServiceClient.this.restClient().credentials());
-            }
-        }, true));
->>>>>>> 5ae811d8
     }
 
-    private final HttpClient rpHttpClient;
+    private final HttpClient httpClient;
     /**
      * @return the RestProxy HTTP client.
      */
-<<<<<<< HEAD
     public HttpClient rpHttpClient() {
-=======
-    public HttpClient httpClient() {
->>>>>>> 5ae811d8
-        return rpHttpClient;
+        return httpClient;
     }
 
     /**
