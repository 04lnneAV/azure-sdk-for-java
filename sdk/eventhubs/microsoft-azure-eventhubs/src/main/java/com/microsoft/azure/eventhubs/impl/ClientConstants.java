--- conflicted
+++ resolved
@@ -37,13 +37,9 @@
     public static final String NO_RETRY = "NoRetry";
     public static final String DEFAULT_RETRY = "Default";
     public static final String PRODUCT_NAME = "MSJavaClient";
-<<<<<<< HEAD
-    public static final String CURRENT_JAVACLIENT_VERSION = "3.0.2";
-=======
     // {x-version-update-start;com.microsoft.azure:azure-eventhubs;current}
     public static final String CURRENT_JAVACLIENT_VERSION = "3.1.0";
     // {x-version-update-end}
->>>>>>> 12ca5cd5
     public static final String PLATFORM_INFO = getPlatformInfo();
     public static final String FRAMEWORK_INFO = getFrameworkInfo();
     public static final String CBS_ADDRESS = "$cbs";
