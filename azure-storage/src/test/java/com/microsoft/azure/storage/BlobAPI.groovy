package com.microsoft.azure.storage

import com.microsoft.azure.storage.blob.BlobAccessConditions
import com.microsoft.azure.storage.blob.BlobHTTPHeaders
import com.microsoft.azure.storage.blob.BlobRange
import com.microsoft.azure.storage.blob.BlobURL
import com.microsoft.azure.storage.blob.BlockBlobURL
import com.microsoft.azure.storage.blob.ContainerURL
import com.microsoft.azure.storage.blob.HTTPAccessConditions
import com.microsoft.azure.storage.blob.LeaseAccessConditions
import com.microsoft.azure.storage.blob.Metadata
import com.microsoft.azure.storage.blob.models.AccessTier
import com.microsoft.azure.storage.blob.models.BlobType
import com.microsoft.azure.storage.blob.models.BlobsAbortCopyFromURLHeaders
import com.microsoft.azure.storage.blob.models.BlobsAbortCopyFromURLResponse
import com.microsoft.azure.storage.blob.models.BlobsAcquireLeaseHeaders
import com.microsoft.azure.storage.blob.models.BlobsBreakLeaseHeaders
import com.microsoft.azure.storage.blob.models.BlobsChangeLeaseHeaders
import com.microsoft.azure.storage.blob.models.BlobsCreateSnapshotHeaders
import com.microsoft.azure.storage.blob.models.BlobsCreateSnapshotResponse
import com.microsoft.azure.storage.blob.models.BlobsDeleteHeaders
import com.microsoft.azure.storage.blob.models.BlobsDeleteResponse
import com.microsoft.azure.storage.blob.models.BlobsDownloadHeaders
import com.microsoft.azure.storage.blob.models.BlobsDownloadResponse
import com.microsoft.azure.storage.blob.models.BlobsGetPropertiesHeaders
import com.microsoft.azure.storage.blob.models.BlobsReleaseLeaseHeaders
import com.microsoft.azure.storage.blob.models.BlobsRenewLeaseHeaders
import com.microsoft.azure.storage.blob.models.BlobsSetHTTPHeadersResponse
import com.microsoft.azure.storage.blob.models.BlobsSetMetadataResponse
import com.microsoft.azure.storage.blob.models.BlobsStartCopyFromURLHeaders
import com.microsoft.azure.storage.blob.models.BlobsStartCopyFromURLResponse
import com.microsoft.azure.storage.blob.models.CopyStatusType
import com.microsoft.azure.storage.blob.models.DeleteSnapshotsOptionType
import com.microsoft.azure.storage.blob.models.LeaseDurationType
import com.microsoft.azure.storage.blob.models.LeaseStateType
import com.microsoft.azure.storage.blob.models.LeaseStatusType
import com.microsoft.azure.storage.blob.models.PublicAccessType
import com.microsoft.rest.v2.util.FlowableUtil
import io.reactivex.Flowable
import spock.lang.Unroll

import java.nio.ByteBuffer
import java.security.MessageDigest


class BlobAPI extends APISpec {
    BlobURL bu

    def setup() {
        bu = cu.createBlockBlobURL(generateBlobName())
        bu.upload(Flowable.just(defaultData), defaultText.length(), null, null, null)
                .blockingGet()
    }

    def "Blob download all null"() {
        when:
        BlobsDownloadResponse response = bu.download(null, null, false)
                .blockingGet()
        ByteBuffer body = FlowableUtil.collectBytesInBuffer(response.body()).blockingGet()
        BlobsDownloadHeaders headers = response.headers()

        then:
        validateBasicHeaders(headers)
        body == defaultData
        headers.metadata().isEmpty()
        headers.contentLength() != null
        headers.contentType() != null
        headers.contentRange() != null
        headers.contentMD5() == null
        headers.contentEncoding() == null
        headers.cacheControl() == null
        headers.contentDisposition() == null
        headers.contentLanguage() == null
        headers.blobSequenceNumber() == null
        headers.blobType() == BlobType.BLOCK_BLOB
        headers.copyCompletionTime() == null
        headers.copyStatusDescription() == null
        headers.copyId() == null
        headers.copyProgress() == null
        headers.copySource() == null
        headers.copyStatus() == null
        headers.leaseDuration() == null
        headers.leaseState() == LeaseStateType.AVAILABLE
        headers.leaseStatus() == LeaseStatusType.UNLOCKED
        headers.acceptRanges() == "bytes"
        headers.blobCommittedBlockCount() == null
        headers.serverEncrypted
        headers.blobContentMD5() != null
        //TODO: Add in tests that cover non-null values for these headers
    }

    @Unroll
    def "Blob download range"() {
        setup:
        BlobRange range = new BlobRange(offset, count)

        when:
        ByteBuffer body = FlowableUtil.collectBytesInBuffer(
                bu.download(range, null, false).blockingGet().body()).blockingGet()
        String bodyStr = new String(body.array())

        then:
        bodyStr == expectedData

        where:
        offset | count | expectedData
        0      | null  | defaultText
        0      | 5     | defaultText.substring(0, 5)
        3      | 2     | defaultText.substring(3, 3 + 2)
    }
    //TODO: offset negative. Count null or less than offset.

    @Unroll
    def "Blob download AC"() {
        setup:
        match = setupBlobMatchCondition(bu, match)
        leaseID = setupBlobLeaseCondition(bu, leaseID)
        BlobAccessConditions bac = new BlobAccessConditions(
                new HTTPAccessConditions(modified, unmodified, match, noneMatch), new LeaseAccessConditions(leaseID),
                null, null)

        expect:
        bu.download(null, bac, false).blockingGet().statusCode() == 206

        where:
        modified | unmodified | match        | noneMatch   | leaseID
        null     | null       | null         | null        | null
        oldDate  | null       | null         | null        | null
        null     | newDate    | null         | null        | null
        null     | null       | receivedEtag | null        | null
        null     | null       | null         | garbageEtag | null
        null     | null       | null         | null        | receivedLeaseID
    }

    def "Blob download md5"() {
        expect:
        bu.download(new BlobRange(0, 3), null, true).blockingGet()
                .headers().contentMD5() != null
    }

    def "Blob get properties all null"() {
        when:
        BlobsGetPropertiesHeaders headers = bu.getProperties(null).blockingGet().headers()

        then:
        validateBasicHeaders(headers)
        headers.metadata().isEmpty()
        headers.blobType() == BlobType.BLOCK_BLOB
        headers.copyCompletionTime() == null
        headers.copyStatusDescription() == null
        headers.copyId() == null
        headers.copyProgress() == null
        headers.copySource() == null
        headers.copyStatus() == null
        headers.isIncrementalCopy() == null
        headers.destinationSnapshot() == null
        headers.leaseDuration() == null
        headers.leaseState() == LeaseStateType.AVAILABLE
        headers.leaseStatus() == LeaseStatusType.UNLOCKED
        headers.contentLength() != null
        headers.contentType() != null
        headers.contentMD5() != null
        headers.contentEncoding() == null
        headers.contentDisposition() == null
        headers.contentLanguage() == null
        headers.cacheControl() == null
        headers.blobSequenceNumber() == null
        headers.acceptRanges() == "bytes"
        headers.blobCommittedBlockCount() == null
        headers.isServerEncrypted()
        headers.accessTier() == AccessTier.HOT.toString()
        headers.accessTierInferred()
        headers.archiveStatus() == null
        // TODO: Test where most of these values will not be null
    }

    @Unroll
    def "Blob get properties AC"() {
        setup:
        match = setupBlobMatchCondition(bu, match)
        leaseID = setupBlobLeaseCondition(bu, leaseID)
        BlobAccessConditions bac = new BlobAccessConditions(
                new HTTPAccessConditions(modified, unmodified, match, noneMatch), new LeaseAccessConditions(leaseID),
                null, null)

        expect:
        bu.getProperties(bac).blockingGet().statusCode() == 200

        where:
        modified | unmodified | match        | noneMatch   | leaseID
        null     | null       | null         | null        | null
        oldDate  | null       | null         | null        | null
        null     | newDate    | null         | null        | null
        null     | null       | receivedEtag | null        | null
        null     | null       | null         | garbageEtag | null
        null     | null       | null         | null        | receivedLeaseID
    }

    def "Blob set HTTP headers null"() {
        setup:
        BlobsSetHTTPHeadersResponse response = bu.setHTTPHeaders(null, null).blockingGet()

        expect:
        response.statusCode() == 200
        validateBasicHeaders(response.headers())
        response.headers().blobSequenceNumber() == null
    }

    @Unroll
    def "Blob set HTTP headers headers"() {
        setup:
        BlobHTTPHeaders putHeaders = new BlobHTTPHeaders(cacheControl, contentDisposition, contentEncoding,
                contentLanguage, contentMD5, contentType)
        bu.setHTTPHeaders(putHeaders, null).blockingGet()
        BlobsGetPropertiesHeaders receivedHeaders =
                bu.getProperties(null).blockingGet().headers()

        expect:
        receivedHeaders.cacheControl() == cacheControl
        receivedHeaders.contentDisposition() == contentDisposition
        receivedHeaders.contentEncoding() == contentEncoding
        receivedHeaders.contentLanguage() == contentLanguage
        receivedHeaders.contentMD5() == contentMD5
        receivedHeaders.contentType() == contentType

        where:
        cacheControl | contentDisposition | contentEncoding | contentLanguage | contentMD5                                                                               | contentType
        null         | null               | null            | null            | null                                                                                     | null
        "control"    | "disposition"      | "encoding"      | "language"      | Base64.getEncoder().encode(MessageDigest.getInstance("MD5").digest(defaultData.array())) | "type"

    }

    @Unroll
    def "Blob set HTTP headers AC"() {
        setup:
        match = setupBlobMatchCondition(bu, match)
        leaseID = setupBlobLeaseCondition(bu, leaseID)
        BlobAccessConditions bac = new BlobAccessConditions(
                new HTTPAccessConditions(modified, unmodified, match, noneMatch), new LeaseAccessConditions(leaseID),
                null, null)

        expect:
        bu.setHTTPHeaders(null, bac).blockingGet().statusCode() == 200

        where:
        modified | unmodified | match        | noneMatch   | leaseID
        null     | null       | null         | null        | null
        oldDate  | null       | null         | null        | null
        null     | newDate    | null         | null        | null
        null     | null       | receivedEtag | null        | null
        null     | null       | null         | garbageEtag | null
        null     | null       | null         | null        | receivedLeaseID
    }

    def "Blob set metadata all null"() {
        setup:
        BlobsSetMetadataResponse response = bu.setMetadata(null, null).blockingGet()

        expect:
        bu.getProperties(null).blockingGet().headers().metadata().size() == 0
        response.statusCode() == 200
        validateBasicHeaders(response.headers())
        response.headers().isServerEncrypted()
    }

    @Unroll
    def "Blob set metadata metadata"() {
        setup:
        Metadata metadata = new Metadata()
        if (key1 != null && value1 != null) {
            metadata.put(key1, value1)
        }
        if (key2 != null && value2 != null) {
            metadata.put(key2, value2)
        }

        expect:
        bu.setMetadata(metadata, null).blockingGet().statusCode() == statusCode
        bu.getProperties(null).blockingGet().headers().metadata() == metadata

        where:
        key1  | value1 | key2   | value2 || statusCode
        null  | null   | null   | null   || 200
        "foo" | "bar"  | "fizz" | "buzz" || 200
        // TODO: Support: null  | "bar"  | null   | null   || 200?
    }

<<<<<<< HEAD

=======
>>>>>>> 194572d0
    @Unroll
    def "Blob set metadata AC"() {
        setup:
        match = setupBlobMatchCondition(bu, match)
        leaseID = setupBlobLeaseCondition(bu, leaseID)
        BlobAccessConditions bac = new BlobAccessConditions(
                new HTTPAccessConditions(modified, unmodified, match, noneMatch), new LeaseAccessConditions(leaseID),
                null, null)

        expect:
        bu.setMetadata(null, bac).blockingGet().statusCode() == 200

        where:
        modified | unmodified | match        | noneMatch   | leaseID
        null     | null       | null         | null        | null
        oldDate  | null       | null         | null        | null
        null     | newDate    | null         | null        | null
        null     | null       | receivedEtag | null        | null
        null     | null       | null         | garbageEtag | null
        null     | null       | null         | null        | receivedLeaseID
    }

    @Unroll
    def "Blob acquire lease"() {
        setup:
        BlobsAcquireLeaseHeaders headers =
                bu.acquireLease(UUID.randomUUID().toString(), leaseTime, null)
<<<<<<< HEAD
                .blockingGet().headers()
=======
                        .blockingGet().headers()
>>>>>>> 194572d0

        when:
        BlobsGetPropertiesHeaders properties = bu.getProperties(null).blockingGet()
                .headers()

        then:
        properties.leaseState() == leaseState
        properties.leaseDuration() == leaseDuration
        headers.leaseId() != null
        validateBasicHeaders(headers)

        where:
        proposedID                   | leaseTime || leaseState            | leaseDuration
        null                         | -1        || LeaseStateType.LEASED | LeaseDurationType.INFINITE
        null                         | 25        || LeaseStateType.LEASED | LeaseDurationType.FIXED
        UUID.randomUUID().toString() | -1        || LeaseStateType.LEASED | LeaseDurationType.INFINITE
    }
    // TODO: Invalid lease times. Invalid proposed ID format

    @Unroll
    def "Blob acquire lease AC"() {
        setup:
        match = setupBlobMatchCondition(bu, match)
        HTTPAccessConditions hac = new HTTPAccessConditions(modified, unmodified, match, noneMatch)

        expect:
        bu.acquireLease(null, -1, hac).blockingGet().statusCode() == 201

        where:
        modified | unmodified | match        | noneMatch
        null     | null       | null         | null
        oldDate  | null       | null         | null
        null     | newDate    | null         | null
        null     | null       | receivedEtag | null
        null     | null       | null         | garbageEtag
    }

    def "Blob renew lease"() {
        setup:
        String leaseID = setupBlobLeaseCondition(bu, receivedLeaseID)

        Thread.sleep(16000) // Wait for the lease to expire to ensure we are actually renewing it
        BlobsRenewLeaseHeaders headers = bu.renewLease(leaseID, null).blockingGet().headers()

        expect:
        bu.getProperties(null).blockingGet().headers().leaseState()
                .equals(LeaseStateType.LEASED)
        validateBasicHeaders(headers)
        headers.leaseId() != null
    }

    @Unroll
    def "Blob renew lease AC"() {
        setup:
        match = setupBlobMatchCondition(bu, match)
        String leaseID = setupBlobLeaseCondition(bu, receivedLeaseID)
        HTTPAccessConditions hac = new HTTPAccessConditions(modified, unmodified, match, noneMatch)

        expect:
        bu.renewLease(leaseID, hac).blockingGet().statusCode() == 200

        where:
        modified | unmodified | match        | noneMatch
        null     | null       | null         | null
        oldDate  | null       | null         | null
        null     | newDate    | null         | null
        null     | null       | receivedEtag | null
        null     | null       | null         | garbageEtag
    }

    def "Blob release lease"() {
        setup:
        String leaseID = setupBlobLeaseCondition(bu, receivedLeaseID)

        BlobsReleaseLeaseHeaders headers = bu.releaseLease(leaseID, null).blockingGet().headers()

        expect:
        bu.getProperties(null).blockingGet().headers().leaseState() == LeaseStateType.AVAILABLE
        validateBasicHeaders(headers)
<<<<<<< HEAD
    }

    @Unroll
    def "Blob release leaseAC"() {
        setup:
        match = setupBlobMatchCondition(bu, match)
        String leaseID = setupBlobLeaseCondition(bu, receivedLeaseID)
        HTTPAccessConditions hac = new HTTPAccessConditions(modified, unmodified, match, noneMatch)

        expect:
        bu.releaseLease(leaseID, hac).blockingGet().statusCode() == 200

        where:
        modified | unmodified | match        | noneMatch
        null     | null       | null         | null
        oldDate  | null       | null         | null
        null     | newDate    | null         | null
        null     | null       | receivedEtag | null
        null     | null       | null         | garbageEtag
    }

    @Unroll
=======
    }

    @Unroll
    def "Blob release leaseAC"() {
        setup:
        match = setupBlobMatchCondition(bu, match)
        String leaseID = setupBlobLeaseCondition(bu, receivedLeaseID)
        HTTPAccessConditions hac = new HTTPAccessConditions(modified, unmodified, match, noneMatch)

        expect:
        bu.releaseLease(leaseID, hac).blockingGet().statusCode() == 200

        where:
        modified | unmodified | match        | noneMatch
        null     | null       | null         | null
        oldDate  | null       | null         | null
        null     | newDate    | null         | null
        null     | null       | receivedEtag | null
        null     | null       | null         | garbageEtag
    }

    @Unroll
>>>>>>> 194572d0
    def "Blob break lease"() {
        setup:
        bu.acquireLease(UUID.randomUUID().toString(), leaseTime, null).blockingGet()

        BlobsBreakLeaseHeaders headers = bu.breakLease(breakPeriod, null).blockingGet().headers()
        LeaseStateType state = bu.getProperties(null).blockingGet().headers().leaseState()

        expect:
        state == LeaseStateType.BROKEN || state == LeaseStateType.BREAKING
        headers.leaseTime() <= remainingTime
        validateBasicHeaders(headers)

        where:
        leaseTime | breakPeriod | remainingTime
        -1        | null        | 0
        -1        | 20          | 25
        20        | 15          | 16

    }

    @Unroll
    def "Blob break lease AC"() {
        setup:
        match = setupBlobMatchCondition(bu, match)
        setupBlobLeaseCondition(bu, receivedLeaseID)
        HTTPAccessConditions hac = new HTTPAccessConditions(modified, unmodified, match, noneMatch)

        expect:
        bu.breakLease(null, hac).blockingGet().statusCode() == 202

        where:
        modified | unmodified | match        | noneMatch
        null     | null       | null         | null
        oldDate  | null       | null         | null
        null     | newDate    | null         | null
        null     | null       | receivedEtag | null
        null     | null       | null         | garbageEtag
    }

    def "Blob change lease"() {
        setup:
        String leaseID =
                bu.acquireLease(UUID.randomUUID().toString(), 15, null).blockingGet()
                        .headers().leaseId()
        BlobsChangeLeaseHeaders headers = bu.changeLease(leaseID, UUID.randomUUID().toString(), null)
                .blockingGet().headers()
        leaseID = headers.leaseId()

        expect:
        bu.releaseLease(leaseID, null).blockingGet().statusCode() == 200
        validateBasicHeaders(headers)
    }

    @Unroll
    def "Blob change lease AC"() {
        setup:
        match = setupBlobMatchCondition(bu, match)
        String leaseID = setupBlobLeaseCondition(bu, receivedLeaseID)
        HTTPAccessConditions hac = new HTTPAccessConditions(modified, unmodified, match, noneMatch)

        expect:
        bu.changeLease(leaseID, UUID.randomUUID().toString(), hac).blockingGet().statusCode() == 200

        where:
        modified | unmodified | match        | noneMatch
        null     | null       | null         | null
        oldDate  | null       | null         | null
        null     | newDate    | null         | null
        null     | null       | receivedEtag | null
        null     | null       | null         | garbageEtag
    }

    def "Blob snapshot"() {
        when:
        BlobsCreateSnapshotHeaders headers = bu.createSnapshot(null, null)
                .blockingGet().headers()

        then:
        bu.withSnapshot(headers.snapshot()).getProperties(null).blockingGet().statusCode() == 200
        validateBasicHeaders(headers)
    }

    @Unroll
    def "Blob snapshot metadata"() {
        setup:
        Metadata metadata = new Metadata()
        if (key1 != null && value1 != null) {
            metadata.put(key1, value1)
        }
        if (key2 != null && value2 != null) {
            metadata.put(key2, value2)
        }

        BlobsCreateSnapshotResponse response = bu.createSnapshot(metadata, null).blockingGet()

        expect:
        response.statusCode() == 201
        bu.withSnapshot(response.headers().snapshot())
                .getProperties(null).blockingGet().headers().metadata() == metadata

        where:
        key1  | value1 | key2   | value2 || statusCode
        null  | null   | null   | null   || 200
        "foo" | "bar"  | "fizz" | "buzz" || 200
        // TODO: Support: null  | "bar"  | null   | null   || 200?
    }

    @Unroll
    def "Blob snapshot AC"() {
        setup:
        match = setupBlobMatchCondition(bu, match)
        leaseID = setupBlobLeaseCondition(bu, leaseID)
        BlobAccessConditions bac = new BlobAccessConditions(
                new HTTPAccessConditions(modified, unmodified, match, noneMatch), new LeaseAccessConditions(leaseID),
                null, null)

        expect:
        bu.createSnapshot(null, bac).blockingGet().statusCode() == 201

        where:
        modified | unmodified | match        | noneMatch   | leaseID
        null     | null       | null         | null        | null
        oldDate  | null       | null         | null        | null
        null     | newDate    | null         | null        | null
        null     | null       | receivedEtag | null        | null
        null     | null       | null         | garbageEtag | null
        null     | null       | null         | null        | receivedLeaseID
    }

    def "Blob copy"() {
        setup:
        BlobURL bu2 = cu.createBlockBlobURL(generateBlobName())
        BlobsStartCopyFromURLHeaders headers =
                bu2.startCopyFromURL(bu.toURL(), null, null, null)
                        .blockingGet().headers()

        when:
        CopyStatusType status = bu2.getProperties(null).blockingGet().headers().copyStatus()

        then:
        status == CopyStatusType.SUCCESS || status == CopyStatusType.PENDING
        validateBasicHeaders(headers)
        headers.copyId() != null
    }
<<<<<<< HEAD

    @Unroll
    def "Blob copy metadata"() {
        setup:
        BlobURL bu2 = cu.createBlockBlobURL(generateBlobName())
        Metadata metadata = new Metadata()
        if (key1 != null && value1 != null) {
            metadata.put(key1, value1)
        }
        if (key2 != null && value2 != null) {
            metadata.put(key2, value2)
        }

        BlobsStartCopyFromURLResponse response =
                bu2.startCopyFromURL(bu.toURL(), metadata, null, null)
                        .blockingGet()
        waitForCopy(bu2, response)

        expect:
        bu2.getProperties(null).blockingGet().headers().metadata() == metadata

        where:
        key1  | value1 | key2   | value2 || statusCode
        null  | null   | null   | null   || 200
        "foo" | "bar"  | "fizz" | "buzz" || 200
    }

    @Unroll
    def "Blob copy source AC"() {
        setup:
        BlobURL bu2 = cu.createBlockBlobURL(generateBlobName())
        match = setupBlobMatchCondition(bu, match)
        leaseID = setupBlobLeaseCondition(bu, leaseID)
        BlobAccessConditions bac = new BlobAccessConditions(
                new HTTPAccessConditions(modified, unmodified, match, noneMatch), new LeaseAccessConditions(leaseID),
                null, null)

        expect:
        bu2.startCopyFromURL(bu.toURL(), null, bac, null).blockingGet().statusCode() == 202

=======

    @Unroll
    def "Blob copy metadata"() {
        setup:
        BlobURL bu2 = cu.createBlockBlobURL(generateBlobName())
        Metadata metadata = new Metadata()
        if (key1 != null && value1 != null) {
            metadata.put(key1, value1)
        }
        if (key2 != null && value2 != null) {
            metadata.put(key2, value2)
        }

        BlobsStartCopyFromURLResponse response =
                bu2.startCopyFromURL(bu.toURL(), metadata, null, null)
                        .blockingGet()
        waitForCopy(bu2, response)

        expect:
        bu2.getProperties(null).blockingGet().headers().metadata() == metadata

        where:
        key1  | value1 | key2   | value2 || statusCode
        null  | null   | null   | null   || 200
        "foo" | "bar"  | "fizz" | "buzz" || 200
    }

    @Unroll
    def "Blob copy source AC"() {
        setup:
        BlobURL bu2 = cu.createBlockBlobURL(generateBlobName())
        match = setupBlobMatchCondition(bu, match)
        leaseID = setupBlobLeaseCondition(bu, leaseID)
        BlobAccessConditions bac = new BlobAccessConditions(
                new HTTPAccessConditions(modified, unmodified, match, noneMatch), new LeaseAccessConditions(leaseID),
                null, null)

        expect:
        bu2.startCopyFromURL(bu.toURL(), null, bac, null).blockingGet().statusCode() == 202

>>>>>>> 194572d0
        where:
        modified | unmodified | match        | noneMatch   | leaseID
        null     | null       | null         | null        | null
        oldDate  | null       | null         | null        | null
        null     | newDate    | null         | null        | null
        null     | null       | receivedEtag | null        | null
        null     | null       | null         | garbageEtag | null
        null     | null       | null         | null        | receivedLeaseID
    }

    @Unroll
    def "Blob copy dest AC"() {
        setup:
        BlobURL bu2 = cu.createBlockBlobURL(generateBlobName())
        bu2.upload(Flowable.just(defaultData), defaultText.length(), null, null, null)
                .blockingGet()
        match = setupBlobMatchCondition(bu2, match)
        leaseID = setupBlobLeaseCondition(bu2, leaseID)
        BlobAccessConditions bac = new BlobAccessConditions(
                new HTTPAccessConditions(modified, unmodified, match, noneMatch), new LeaseAccessConditions(leaseID),
                null, null)

        expect:
        bu2.startCopyFromURL(bu.toURL(), null, null, bac).blockingGet().statusCode() == 202

        where:
        modified | unmodified | match        | noneMatch   | leaseID
        null     | null       | null         | null        | null
        oldDate  | null       | null         | null        | null
        null     | newDate    | null         | null        | null
        null     | null       | receivedEtag | null        | null
        null     | null       | null         | garbageEtag | null
        null     | null       | null         | null        | receivedLeaseID
    }

    def "Blob abort copy"() {
        setup:
        // Data has to be large enough and copied between accounts to give us enough time to abort
        ByteBuffer data = getRandomData(8 * 1024 * 1024)
        bu.toBlockBlobURL()
                .upload(Flowable.just(data), 8 * 1024 * 1024, null, null, null)
                .blockingGet()
        // So we don't have to create a SAS.
        cu.setAccessPolicy(PublicAccessType.BLOB, null, null).blockingGet()

        ContainerURL cu2 = alternateServiceURL.createContainerURL(generateBlobName())
        cu2.create(null, null).blockingGet()
        BlobURL bu2 = cu2.createBlobURL(generateBlobName())

        when:
        String copyID =
                bu2.startCopyFromURL(bu.toURL(), null, null, null)
                        .blockingGet().headers().copyId()
        BlobsAbortCopyFromURLResponse response = bu2.abortCopyFromURL(copyID, null).blockingGet()
        BlobsAbortCopyFromURLHeaders headers = response.headers()

        then:
        response.statusCode() == 204
        headers.requestId() != null
        headers.version() != null
        headers.dateProperty() != null
    }

    def "Blob abort copy lease"() {
        setup:
        // Data has to be large enough and copied between accounts to give us enough time to abort
        ByteBuffer data = getRandomData(8 * 1024 * 1024)
        bu.toBlockBlobURL()
                .upload(Flowable.just(data), 8 * 1024 * 1024, null, null, null)
                .blockingGet()
        // So we don't have to create a SAS.
        cu.setAccessPolicy(PublicAccessType.BLOB, null, null).blockingGet()

        ContainerURL cu2 = alternateServiceURL.createContainerURL(generateBlobName())
        cu2.create(null, null).blockingGet()
        BlockBlobURL bu2 = cu2.createBlockBlobURL(generateBlobName())
        bu2.upload(Flowable.just(defaultData), defaultText.length(), null, null, null)
                .blockingGet()
        String leaseID = setupBlobLeaseCondition(bu2, receivedLeaseID)

        when:
        String copyID =
                bu2.startCopyFromURL(bu.toURL(), null, null,
                        new BlobAccessConditions(null, new LeaseAccessConditions(leaseID),
                                null, null))
                        .blockingGet().headers().copyId()

        then:
        bu2.abortCopyFromURL(copyID, new LeaseAccessConditions(leaseID)).blockingGet().statusCode() == 204
    }

    def "Blob delete"() {
        when:
        BlobsDeleteResponse response = bu.delete(null, null).blockingGet()
        BlobsDeleteHeaders headers = response.headers()

        then:
        response.statusCode() == 202
        headers.requestId() != null
        headers.version() != null
        headers.dateProperty() != null
    }

    @Unroll
    def "Blob delete options"() {
        setup:
        bu.createSnapshot(null, null).blockingGet()
        // Create an extra blob so the list isn't empty (null) when we delete base blob, too
        BlockBlobURL bu2 = cu.createBlockBlobURL(generateBlobName())
        bu2.upload(Flowable.just(defaultData), defaultText.length(), null, null, null)
                .blockingGet()

        when:
        bu.delete(option, null).blockingGet()

        then:
        cu.listBlobsFlatSegment(null, null).blockingGet().body().blobs().blob().size() == blobsRemaining

        where:
        option                            | blobsRemaining
        DeleteSnapshotsOptionType.INCLUDE | 1
        DeleteSnapshotsOptionType.ONLY    | 2
    }

    @Unroll
<<<<<<< HEAD
    def "Blob delete AC"()  {
=======
    def "Blob delete AC"() {
>>>>>>> 194572d0
        setup:
        match = setupBlobMatchCondition(bu, match)
        leaseID = setupBlobLeaseCondition(bu, leaseID)
        BlobAccessConditions bac = new BlobAccessConditions(
                new HTTPAccessConditions(modified, unmodified, match, noneMatch), new LeaseAccessConditions(leaseID),
                null, null)

        expect:
        bu.delete(DeleteSnapshotsOptionType.INCLUDE, bac).blockingGet().statusCode() == 202

        where:
        modified | unmodified | match        | noneMatch   | leaseID
        null     | null       | null         | null        | null
        oldDate  | null       | null         | null        | null
        null     | newDate    | null         | null        | null
        null     | null       | receivedEtag | null        | null
        null     | null       | null         | garbageEtag | null
        null     | null       | null         | null        | receivedLeaseID
    }
}<|MERGE_RESOLUTION|>--- conflicted
+++ resolved
@@ -285,10 +285,6 @@
         // TODO: Support: null  | "bar"  | null   | null   || 200?
     }
 
-<<<<<<< HEAD
-
-=======
->>>>>>> 194572d0
     @Unroll
     def "Blob set metadata AC"() {
         setup:
@@ -316,11 +312,7 @@
         setup:
         BlobsAcquireLeaseHeaders headers =
                 bu.acquireLease(UUID.randomUUID().toString(), leaseTime, null)
-<<<<<<< HEAD
-                .blockingGet().headers()
-=======
                         .blockingGet().headers()
->>>>>>> 194572d0
 
         when:
         BlobsGetPropertiesHeaders properties = bu.getProperties(null).blockingGet()
@@ -400,7 +392,6 @@
         expect:
         bu.getProperties(null).blockingGet().headers().leaseState() == LeaseStateType.AVAILABLE
         validateBasicHeaders(headers)
-<<<<<<< HEAD
     }
 
     @Unroll
@@ -423,30 +414,6 @@
     }
 
     @Unroll
-=======
-    }
-
-    @Unroll
-    def "Blob release leaseAC"() {
-        setup:
-        match = setupBlobMatchCondition(bu, match)
-        String leaseID = setupBlobLeaseCondition(bu, receivedLeaseID)
-        HTTPAccessConditions hac = new HTTPAccessConditions(modified, unmodified, match, noneMatch)
-
-        expect:
-        bu.releaseLease(leaseID, hac).blockingGet().statusCode() == 200
-
-        where:
-        modified | unmodified | match        | noneMatch
-        null     | null       | null         | null
-        oldDate  | null       | null         | null
-        null     | newDate    | null         | null
-        null     | null       | receivedEtag | null
-        null     | null       | null         | garbageEtag
-    }
-
-    @Unroll
->>>>>>> 194572d0
     def "Blob break lease"() {
         setup:
         bu.acquireLease(UUID.randomUUID().toString(), leaseTime, null).blockingGet()
@@ -591,7 +558,6 @@
         validateBasicHeaders(headers)
         headers.copyId() != null
     }
-<<<<<<< HEAD
 
     @Unroll
     def "Blob copy metadata"() {
@@ -632,48 +598,6 @@
         expect:
         bu2.startCopyFromURL(bu.toURL(), null, bac, null).blockingGet().statusCode() == 202
 
-=======
-
-    @Unroll
-    def "Blob copy metadata"() {
-        setup:
-        BlobURL bu2 = cu.createBlockBlobURL(generateBlobName())
-        Metadata metadata = new Metadata()
-        if (key1 != null && value1 != null) {
-            metadata.put(key1, value1)
-        }
-        if (key2 != null && value2 != null) {
-            metadata.put(key2, value2)
-        }
-
-        BlobsStartCopyFromURLResponse response =
-                bu2.startCopyFromURL(bu.toURL(), metadata, null, null)
-                        .blockingGet()
-        waitForCopy(bu2, response)
-
-        expect:
-        bu2.getProperties(null).blockingGet().headers().metadata() == metadata
-
-        where:
-        key1  | value1 | key2   | value2 || statusCode
-        null  | null   | null   | null   || 200
-        "foo" | "bar"  | "fizz" | "buzz" || 200
-    }
-
-    @Unroll
-    def "Blob copy source AC"() {
-        setup:
-        BlobURL bu2 = cu.createBlockBlobURL(generateBlobName())
-        match = setupBlobMatchCondition(bu, match)
-        leaseID = setupBlobLeaseCondition(bu, leaseID)
-        BlobAccessConditions bac = new BlobAccessConditions(
-                new HTTPAccessConditions(modified, unmodified, match, noneMatch), new LeaseAccessConditions(leaseID),
-                null, null)
-
-        expect:
-        bu2.startCopyFromURL(bu.toURL(), null, bac, null).blockingGet().statusCode() == 202
-
->>>>>>> 194572d0
         where:
         modified | unmodified | match        | noneMatch   | leaseID
         null     | null       | null         | null        | null
@@ -799,11 +723,7 @@
     }
 
     @Unroll
-<<<<<<< HEAD
-    def "Blob delete AC"()  {
-=======
     def "Blob delete AC"() {
->>>>>>> 194572d0
         setup:
         match = setupBlobMatchCondition(bu, match)
         leaseID = setupBlobLeaseCondition(bu, leaseID)
