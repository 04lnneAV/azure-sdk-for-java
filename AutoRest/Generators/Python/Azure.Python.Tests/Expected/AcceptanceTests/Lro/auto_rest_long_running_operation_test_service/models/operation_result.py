--- conflicted
+++ resolved
@@ -15,10 +15,9 @@
 class OperationResult(Model):
     """OperationResult
 
-    :param str status: The status of the request. Possible values for this
-     property include: 'Succeeded', 'Failed', 'canceled', 'Accepted',
-     'Creating', 'Created', 'Updating', 'Updated', 'Deleting', 'Deleted',
-     'OK'.
+    :param str status: The status of the request. Possible values include:
+     'Succeeded', 'Failed', 'canceled', 'Accepted', 'Creating', 'Created',
+     'Updating', 'Updated', 'Deleting', 'Deleted', 'OK'
     :param OperationResultError error
     """
 
@@ -30,16 +29,6 @@
     }
 
     def __init__(self, *args, **kwargs):
-<<<<<<< HEAD
-        """OperationResult
-
-        :param str status: The status of the request. Possible values include:
-        'Succeeded', 'Failed', 'canceled', 'Accepted', 'Creating', 'Created',
-        'Updating', 'Updated', 'Deleting', 'Deleted', 'OK'
-        :param OperationResultError error
-        """
-=======
->>>>>>> 9fc270dd
         self.status = None
         self.error = None
 
