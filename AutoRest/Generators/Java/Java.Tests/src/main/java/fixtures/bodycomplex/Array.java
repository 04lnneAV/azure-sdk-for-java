--- conflicted
+++ resolved
@@ -46,6 +46,7 @@
 
     }
     /**
+     * Get complex types with array property
      *
      * @return the ArrayWrapper object if successful.
      * @throws ServiceException the exception wrapped in ServiceException if failed.
@@ -53,6 +54,7 @@
     ArrayWrapper getValid() throws ServiceException;
 
     /**
+     * Get complex types with array property
      *
      * @param serviceCallback the async ServiceCallback to handle successful and failed responses.
      * @return the {@link Call} object
@@ -60,6 +62,7 @@
     Call<ResponseBody> getValidAsync(final ServiceCallback<ArrayWrapper> serviceCallback);
 
     /**
+     * Put complex types with array property
      *
      * @param complexBody Please put an array with 4 items: "1, 2, 3, 4", "", null, "&amp;S#$(*Y", "The quick brown fox jumps over the lazy dog"
      * @throws ServiceException the exception wrapped in ServiceException if failed.
@@ -67,6 +70,7 @@
     void putValid(ArrayWrapper complexBody) throws ServiceException;
 
     /**
+     * Put complex types with array property
      *
      * @param complexBody Please put an array with 4 items: "1, 2, 3, 4", "", null, "&amp;S#$(*Y", "The quick brown fox jumps over the lazy dog"
      * @param serviceCallback the async ServiceCallback to handle successful and failed responses.
@@ -75,6 +79,7 @@
     Call<ResponseBody> putValidAsync(ArrayWrapper complexBody, final ServiceCallback<Void> serviceCallback);
 
     /**
+     * Get complex types with array property which is empty
      *
      * @return the ArrayWrapper object if successful.
      * @throws ServiceException the exception wrapped in ServiceException if failed.
@@ -82,6 +87,7 @@
     ArrayWrapper getEmpty() throws ServiceException;
 
     /**
+     * Get complex types with array property which is empty
      *
      * @param serviceCallback the async ServiceCallback to handle successful and failed responses.
      * @return the {@link Call} object
@@ -89,6 +95,7 @@
     Call<ResponseBody> getEmptyAsync(final ServiceCallback<ArrayWrapper> serviceCallback);
 
     /**
+     * Put complex types with array property which is empty
      *
      * @param complexBody Please put an empty array
      * @throws ServiceException the exception wrapped in ServiceException if failed.
@@ -96,6 +103,7 @@
     void putEmpty(ArrayWrapper complexBody) throws ServiceException;
 
     /**
+     * Put complex types with array property which is empty
      *
      * @param complexBody Please put an empty array
      * @param serviceCallback the async ServiceCallback to handle successful and failed responses.
@@ -104,10 +112,7 @@
     Call<ResponseBody> putEmptyAsync(ArrayWrapper complexBody, final ServiceCallback<Void> serviceCallback);
 
     /**
-<<<<<<< HEAD
-=======
      * Get complex types with array property while server doesn't provide a response payload
->>>>>>> 1ba0e1bb
      *
      * @return the ArrayWrapper object if successful.
      * @throws ServiceException the exception wrapped in ServiceException if failed.
@@ -115,10 +120,7 @@
     ArrayWrapper getNotProvided() throws ServiceException;
 
     /**
-<<<<<<< HEAD
-=======
      * Get complex types with array property while server doesn't provide a response payload
->>>>>>> 1ba0e1bb
      *
      * @param serviceCallback the async ServiceCallback to handle successful and failed responses.
      * @return the {@link Call} object
